--- conflicted
+++ resolved
@@ -68,19 +68,11 @@
 			rule.checkStrings(e.Cron, "")
 		case *WorkflowDispatchEvent:
 			ity := NewEmptyStrictObjectType()
-<<<<<<< HEAD
-			for n, i := range e.Inputs {
-				rule.checkString(i.Description)
-				rule.checkString(i.Default)
-				rule.checkBool(i.Required)
-				rule.checkStrings(i.Options)
-=======
 			for _, i := range e.Inputs {
 				rule.checkString(i.Description, "")
 				rule.checkString(i.Default, "")
 				rule.checkBool(i.Required, "")
 				rule.checkStrings(i.Options, "")
->>>>>>> acac1d1d
 
 				var ty ExprType
 				switch i.Type {
@@ -123,13 +115,8 @@
 			if e.Secrets != nil {
 				sty := NewEmptyStrictObjectType()
 				for n, s := range e.Secrets {
-<<<<<<< HEAD
-					sty.Props[n] = StringType{}
-					rule.checkString(s.Description)
-=======
 					sty.Props[n.Value] = StringType{}
 					rule.checkString(s.Description, "")
->>>>>>> acac1d1d
 				}
 				rule.secretsTy = sty
 			}
@@ -141,12 +128,8 @@
 		}
 	}
 
-<<<<<<< HEAD
-	rule.checkString(n.RunName)
-	rule.checkEnv(n.Env, true)
-=======
+	rule.checkString(n.RunName, "run-name")
 	rule.checkEnv(n.Env, "env")
->>>>>>> acac1d1d
 
 	rule.checkDefaults(n.Defaults, "")
 	rule.checkConcurrency(n.Concurrency, "concurrency")
